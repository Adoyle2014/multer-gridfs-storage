/**
 *
 * Plugin definition
 * @module multer-gridfs-storage/gridfs
 *
 */
'use strict';

var mongo = require('mongodb');
var Grid = require('gridfs-stream');

var EventEmitter = require('events').EventEmitter;
var util = require('util');
var __ = require('./utils');

/**
 * @class GridFSStorage
 * @classdesc Multer GridFS Storage Engine class definition.
 * @extends EventEmitter
 * @param {object} opts
 * @param {string} opts.url - The url pointing to a MongoDb database
 * @param {Grid | Promise} opts.gfs - The Grid instance to use or
 * @param {Function} [opts.filename] - A function to control the file naming in the database
 * @param {Function} [opts.identifier] - A function to control the unique identifier of the file
 * @param {Function} [opts.metadata] - A function to control the metadata object associated to the file
 * @param {Function} [opts.chunkSize] - The preferred size of file chunks in bytes
 * @param {string | Function} [opts.root] - The root collection to store the files
 * @param {boolean | Function} [opts.log=false] - Enable or disable logging
 * @param {string} [opts.logLevel='file'] - The events to be logged out
 * @fires GridFSStorage#connection
 * @fires GridFSStorage#file
 * @version 0.0.3
 */
function GridFSStorage(opts) {
  var self = this;
  
  if (!(self instanceof GridFSStorage)) {
    return new GridFSStorage(opts);
  }
  
  EventEmitter.call(self);
  
  __.validateOptions(opts);
  
  self.gfs = null;
  self._config(opts);
  
  if (!opts.gfs) {
    mongo.MongoClient.connect(opts.url, function (err, db) {
      var gfs;
      if (err) {
        throw err;
      }
      
      function errEvent(err) {
        // Needs verification. Sometimes the event fires without an error object
        // although the docs specify each of the events has a MongoError argument
        self._logError(err || new Error());
      }
      
      gfs = new Grid(db, mongo);
      if (self._logLevel === 'all') {
        self._logMessage({ message: 'MongoDb connected in url ' + opts.url, extra: db });
        
        // This are all the events that emit errors
        db.on('error', errEvent)
          .on('parseError', errEvent)
          .on('timeout', errEvent)
          .on('close', errEvent);
      }
      self.gfs = gfs;
      self.emit('connection', self.gfs, self.gfs.db);
    });
  } else {
    if ('then' in opts.gfs) {
      var promise = opts.gfs;
      
      promise
        .then(function (gfs) {
          self.gfs = gfs;
          self.emit('connection', self.gfs, self.gfs.db);
        })
<<<<<<< HEAD
        .then(null, function (err) {
          logMessage(self, err, true);
          // There is no need to rethrow because the promise is not returned.
          // We are just adding a new handler to the received promise
          // so any handlers in user code will execute as well
=======
        .catch(function (err) {
          self._logError(err);
          // re-throw the error to allow it to reach user defined catch clauses
          throw err;
>>>>>>> 0b38029a
        });
    } else {
      self.gfs = opts.gfs;
      self.emit('connection', self.gfs, self.gfs.db);
    }
  }
}

/**
 * Event emmited when the Storage is instantiated with the `url` option
 * @event module:multer-gridfs-storage/gridfs~GridFSStorage#connection
 * @param {Grid} gfs - The created gfs instance
 * @param {MongoDb} db - The MongoDb database used to create the grid instance
 *
 */

/**
 * Event emmited when a new file is uploaded
 * @event module:multer-gridfs-storage/gridfs~GridFSStorage#file
 * @param {File} file - The uploaded file
 *
 */

util.inherits(GridFSStorage, EventEmitter);

/**
 * Storage interface method to handle incoming files
 * @function _handleFile
 * @instance
 * @memberOf module:multer-gridfs-storage/gridfs~GridFSStorage
 * @param {Express.Request} req - The request that trigger the upload
 * @param {Multer.File} file - The uploaded file stream
 * @param {function} cb - A standard node callback to signal the end of the upload or an error
 *
 * */
GridFSStorage.prototype._handleFile = function _handleFile(req, file, cb) {
  var self = this;
  var streamOpts = { content_type: file.mimetype };
  self._generate('_getChunkSize', req, file, function (err, chunkSize) {
    if (err) {
      return cb(err);
    }
    streamOpts.chunkSize = chunkSize;
    self._generate('_getRoot', req, file, function (err, root) {
      if (err) {
        return cb(err);
      }
      streamOpts.root = root;
      self._generate('_getIdentifier', req, file, function (err, id) {
        if (err) {
          return cb(err);
        }
        if (id) {
          streamOpts._id = id;
        }
        
        self._generate('_getFilename', req, file, function (err, filename) {
          if (err) {
            return cb(err);
          }
          streamOpts.filename = filename;
          self._generate('_getMetadata', req, file, function (err, metadata) {
            if (err) {
              return cb(err);
            }
            streamOpts.metadata = metadata;
            
            var writestream = self.gfs.createWriteStream(streamOpts);
            
            file.stream.pipe(writestream);
            writestream.on('error', cb);
            
            writestream.on('close', function (f) {
              self.emit('file', f);
              self._logMessage({ message: 'Saved file', extra: f });
              cb(null, {
                filename: filename,
                metadata: metadata,
                id: f._id,
                grid: f,
                size: f.length
              });
            });
          });
        });
      });
    });
  });
};

/**
 * Storage interface method to delete files in case an error turns the request invalid
 * @function _removeFile
 * @instance
 * @memberOf module:multer-gridfs-storage/gridfs~GridFSStorage
 * @param {Express.Request} req - The request that trigger the upload
 * @param {Multer.File} file - The uploaded file stream
 * @param {function} cb - A standard node callback to signal the end of the upload or an error
 *
 * */
GridFSStorage.prototype._removeFile = function _removeFile(req, file, cb) {
  var self = this;
  if (file.grid) {
    self.gfs.remove({ _id: file.id }, function (err) {
      if (err) {
        return cb(err);
      }
      self._logMessage({ message: 'Deleted file ', extra: file });
      return cb(null);
    });
  } else {
    return cb(null);
  }
};

/**
 * Tests for generator functions or plain functions and delegates to the apropiate method
 * @function _generate
 * @instance
 * @memberOf module:multer-gridfs-storage/gridfs~GridFSStorage
 * @param {string} method - The internal function name that should be executed
 * @param {Express.Request} req - The request that trigger the upload as received in _handleFile
 * @param {Multer.File} file - The uploaded file stream as received in _handleFile
 * @param {function} cb - A standard node callback to signal the end of the upload or an error as received in _handleFile
 *
 * */
GridFSStorage.prototype._generate = function _generate(method, req, file, cb) {
  var result, generator;
  try {
    if (__.isGeneratorFunction(this[method])) {
      generator = this[method](req, file);
      // Should we store a reference?
      //this[method + 'Ref'] = this[method];
      this[method] = generator;
      result = generator.next();
      this._handleResult(result, cb, true);
    } else if (__.isGenerator(this[method])) {
      generator = this[method];
      result = generator.next([req, file]);
      this._handleResult(result, cb, true);
    } else {
      result = this[method](req, file, cb);
      this._handleResult(result, cb, false);
    }
  } catch (e) {
    return cb(e, null);
  }
  
};

/**
 * Handles generator function and promise results
 * @function _handleResult
 * @instance
 * @memberOf module:multer-gridfs-storage/gridfs~GridFSStorage
 * @param {object} result - Can be a promise or a generator yielded value
 * @param {function} cb - A standard node callback to signal the end of the upload or an error as received in _handleFile
 * @param {boolean} isGen - True if is a yielded value
 *
 * */
GridFSStorage.prototype._handleResult = function (result, cb, isGen) {
  var value = result;
  if (isGen) {
    if (result.done) {
      throw new Error('Generator ended unexpectedly');
    }
    value = result.value;
  }
  if (__.isPromise(value)) {
    value
      .then(function (data) {
        cb(null, data);
      })
      .then(null, function (err) {
        cb(err, null);
      });
  } else if (isGen) {
    return cb(null, value);
  }
};

/**
 * Handles optional configuration properties
 * @function _config
 * @instance
 * @memberOf module:multer-gridfs-storage/gridfs~GridFSStorage
 * @param {object} opts - Configuration object passed in the constructor
 *
 * */
GridFSStorage.prototype._config = function (opts) {
  this._log = opts.log || false;
  this._logLevel = opts.logLevel || 'file';
  this._getIdentifier = opts.identifier || __.noop;
  this._getFilename = opts.filename || __.getFilename;
  this._getMetadata = opts.metadata || __.noop;
  if (opts.chunkSize && __.isFuncOrGeneratorFunc(opts.chunkSize)) {
    this._getChunkSize = opts.chunkSize;
  } else {
    this._getChunkSize = __.generateValue(opts.chunkSize ? opts.chunkSize : 261120);
  }
  
  if (opts.root) {
    if (__.isFuncOrGeneratorFunc(opts.root)) {
      this._getRoot = opts.root;
    } else {
      this._getRoot = __.generateValue(opts.root);
    }
  } else {
    this._getRoot = __.noop;
  }
};

/**
 * Logs messages or errors
 * Use the console if enabled or the passed function in the constructor `log` option
 * @function _logMessage
 * @instance
 * @memberOf module:multer-gridfs-storage/gridfs~GridFSStorage
 * @param {object | string | Error} log - The object or error to log
 * @param {boolean} error - If true logs the message as an error
 *
 * */
GridFSStorage.prototype._logMessage = function _logMessage(log, error) {
  var method = error ? 'error' : 'log';
  
  function logConsole() {
    /*eslint-disable no-console */
    console[method](log.message, log.extra);
    /*eslint-enable no-console */
  }
  
  var logFn = this._log === true ? logConsole : this._log;
  
  if (logFn) {
    if (error) {
      return logFn(log, null);
    }
    logFn(null, log);
  }
};

/**
 * Logs errors only. Uses `_logMessage` under the hood.
 * @function _logError
 * @instance
 * @memberOf module:multer-gridfs-storage/gridfs~GridFSStorage
 * @param {string | Error} err - The error to log
 *
 * */
GridFSStorage.prototype._logError = function (err) {
  this._logMessage(err, true);
};

module.exports = GridFSStorage;<|MERGE_RESOLUTION|>--- conflicted
+++ resolved
@@ -80,18 +80,11 @@
           self.gfs = gfs;
           self.emit('connection', self.gfs, self.gfs.db);
         })
-<<<<<<< HEAD
         .then(null, function (err) {
-          logMessage(self, err, true);
+          self._logError(err);
           // There is no need to rethrow because the promise is not returned.
           // We are just adding a new handler to the received promise
           // so any handlers in user code will execute as well
-=======
-        .catch(function (err) {
-          self._logError(err);
-          // re-throw the error to allow it to reach user defined catch clauses
-          throw err;
->>>>>>> 0b38029a
         });
     } else {
       self.gfs = opts.gfs;
